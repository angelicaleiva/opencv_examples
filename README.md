# OpenCV Examples


## Color tracker:

<<<<<<< HEAD
A python implementation for contour detection and drawing in a video stream.


## object_tracker:
implementation of the Yolo5 model to make inferences about a webcam using Opencv.
=======
A Python implementation for detecting colors in a video stream. Uses OpenCV (cv2) for tasks such as color space conversion, contour detection, and drawing. Opens a video capture object and reads frames until the stream ends or the user presses "q". At each iteration, it detects colors and contours, draws them on the frame, and displays the output.
>>>>>>> 802e37ae
<|MERGE_RESOLUTION|>--- conflicted
+++ resolved
@@ -3,12 +3,9 @@
 
 ## Color tracker:
 
-<<<<<<< HEAD
 A python implementation for contour detection and drawing in a video stream.
 
 
 ## object_tracker:
-implementation of the Yolo5 model to make inferences about a webcam using Opencv.
-=======
-A Python implementation for detecting colors in a video stream. Uses OpenCV (cv2) for tasks such as color space conversion, contour detection, and drawing. Opens a video capture object and reads frames until the stream ends or the user presses "q". At each iteration, it detects colors and contours, draws them on the frame, and displays the output.
->>>>>>> 802e37ae
+
+implementation of the Yolo5 model to make inferences about a webcam using Opencv.